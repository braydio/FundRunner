```
project/
├── alpaca/
│   ├── __init__.py
│   ├── api_client.py
│   ├── portfolio_manager.py
│   ├── trade_manager.py
│   └── watchlist_manager.py
├── options/
│   ├── __init__.py
│   └── options_integration.py
├── gpt_client.py
├── logger_config.py
├── main.py
├── backtester.py
├── transaction_logger.py
├── watchlist_view.py
├── config.py
```

## Setup

Install core dependencies for most functionality:

```bash
bash scripts/setup.sh
```

To include optional plugin packages, pass `--plugins`:

```bash
bash scripts/setup.sh --plugins
```

You can also install the plugin requirements manually:

```bash
pip install -r requirements-plugins.txt
```

## Micro Mode

Set `MICRO_MODE=true` in your `.env` file to run the bot assuming a small
simulated account balance.  `MICRO_ACCOUNT_SIZE` controls the starting cash
when micro mode is enabled (defaults to `$100`).  This mode automatically
increases trade allocation limits so the bot can purchase at least one share
when funds allow.

## Portfolio Manager Mode

Set `PORTFOLIO_MANAGER_MODE=true` to run the bot in a passive mode that focuses
on monitoring account risk and rebalancing the overall portfolio. In this mode
the bot only adjusts positions periodically based on portfolio analysis instead
of evaluating individual trades.

## Market Data Feed

Set `ALPACA_DATA_FEED` in your `.env` to control which Alpaca market data feed
is used. Free accounts should use `iex`; paid subscriptions may specify `sip`.

## Trading Daemon

A lightweight asynchronous service located in `services/trading_daemon.py` exposes Flask endpoints for controlling trading bots at runtime. Start it with `python services/trading_daemon.py` and interact via `/status`, `/pause`, `/resume`, `/mode`, and `/order` endpoints. Use `curl` or another HTTP client to issue commands; the old `daemon_cli.py` helper has been removed.

## Plugin Tools Menu

For quick experimentation with optional plugins, run the interactive console:

```bash
python plugin_tools_menu.py
```

This menu demonstrates plotting, portfolio optimization and sentiment analysis without launching the full bot.

<<<<<<< HEAD
## Maintenance Mode

After each trading session, the bot automatically enters a short
maintenance phase. During this mode it repeatedly reviews open
positions, compares them against the original trade forecast and
updates the textual dashboard with any notable changes. By default it
runs for five cycles with a 60 second pause between checks.
=======
## Configuration Menu

Run `python main.py` and choose option `14` to view the current environment
configuration.  Secret keys are shown only as `SET` or `NOT SET` so you can
verify that `.env` values loaded correctly.
>>>>>>> 52392164
<|MERGE_RESOLUTION|>--- conflicted
+++ resolved
@@ -72,7 +72,6 @@
 
 This menu demonstrates plotting, portfolio optimization and sentiment analysis without launching the full bot.
 
-<<<<<<< HEAD
 ## Maintenance Mode
 
 After each trading session, the bot automatically enters a short
@@ -80,10 +79,9 @@
 positions, compares them against the original trade forecast and
 updates the textual dashboard with any notable changes. By default it
 runs for five cycles with a 60 second pause between checks.
-=======
+
 ## Configuration Menu
 
 Run `python main.py` and choose option `14` to view the current environment
 configuration.  Secret keys are shown only as `SET` or `NOT SET` so you can
-verify that `.env` values loaded correctly.
->>>>>>> 52392164
+verify that `.env` values loaded correctly.