# api_client.py
"""Wrapper around :mod:`alpaca_trade_api` providing convenience helpers."""

import alpaca_trade_api as tradeapi
from config import API_KEY, API_SECRET, BASE_URL
import logging
import requests

# Configure logging for this module
logger = logging.getLogger(__name__)
logger.setLevel(logging.DEBUG)

# Create a console handler with a warning log level so debug info is not printed to terminal
ch = logging.StreamHandler()
ch.setLevel(logging.WARNING)

# Create a formatter and attach it to the handler
formatter = logging.Formatter("%(asctime)s - %(name)s - %(levelname)s - %(message)s")
ch.setFormatter(formatter)

# Add the handler to the logger if it's not already added
if not logger.hasHandlers():
    logger.addHandler(ch)


class AlpacaClient:
    def __init__(self):
        logger.debug(
            "Initializing AlpacaClient with BASE_URL: %s and API_KEY: %s",
            BASE_URL,
            API_KEY,
        )
        self.api = tradeapi.REST(API_KEY, API_SECRET, BASE_URL, api_version="v2")

    def safe_float(self, val, default=0.0):
        try:
            account = self.api.get_account()
            logger.debug("Account raw: %s", account._raw)
            return float(val) if val is not None else default
        except (ValueError, TypeError):
            return default

    def get_account(self):
        logger.debug("Fetching account information via GET /account")
        try:
            account = self.api.get_account()
            logger.debug("Account fetched successfully: %s", account)
            # Sanitize and return only the relevant fields
            sanitized_account = {
                "cash": self.safe_float(account.cash),
                "buying_power": self.safe_float(account.buying_power),
                "equity": self.safe_float(account.equity),
                "portfolio_value": self.safe_float(account.portfolio_value),
            }
            logger.debug("Sanitized account: %s", sanitized_account)
            return sanitized_account
        except Exception as e:
            logger.error("Error fetching account information: %s", e, exc_info=True)
            raise

    def submit_order(self, symbol, qty, side, order_type, time_in_force):
        logger.debug(
            "Submitting order: side=%s, qty=%s, symbol=%s, order_type=%s, time_in_force=%s",
            side,
            qty,
            symbol,
            order_type,
            time_in_force,
        )
        try:
            order = self.api.submit_order(
                symbol=symbol,
                qty=qty,
                side=side,
                type=order_type,
                time_in_force=time_in_force,
            )
            logger.debug("Order submitted successfully: %s", order)
            return order
        except Exception as e:
            logger.error("Error submitting order: %s", e, exc_info=True)
            raise

    def list_positions(self):
        logger.debug("Listing all positions via GET /positions")
        try:
            positions = self.api.list_positions()
            sanitized_positions = []
            for pos in positions:
                sanitized_positions.append(
                    {
                        "symbol": pos.symbol,
                        "qty": self.safe_float(pos.qty),
                        "market_value": self.safe_float(pos.market_value),
                        "unrealized_pl_percent": self.safe_float(
                            getattr(pos, "unrealized_plpc", 0)
                        )
                        * 100,
                    }
                )
            logger.debug("Sanitized positions: %s", sanitized_positions)
            return sanitized_positions
        except Exception as e:
            logger.error("Error listing positions: %s", e, exc_info=True)
            raise

    def get_position(self, symbol):
        logger.debug("Getting position for symbol: %s", symbol)
        try:
            position = self.api.get_position(symbol)
            sanitized_position = {
                "symbol": position.symbol,
                "qty": self.safe_float(position.qty),
                "market_value": self.safe_float(position.market_value),
                "unrealized_pl_percent": self.safe_float(
                    getattr(position, "unrealized_plpc", 0)
                )
                * 100,
            }
            logger.debug("Sanitized position: %s", sanitized_position)
            return sanitized_position
        except Exception as e:
            logger.error(
                "Error getting position for symbol %s: %s", symbol, e, exc_info=True
            )
            return None

    def cancel_order(self, order_id):
        logger.debug("Canceling order with ID: %s", order_id)
        try:
            result = self.api.cancel_order(order_id)
            logger.debug("Order canceled: %s", result)
            return result
        except Exception as e:
            logger.error("Error canceling order %s: %s", order_id, e, exc_info=True)
            raise

    def list_orders(self, status="open"):
        logger.debug("Listing orders with status: %s", status)
        try:
            orders = self.api.list_orders(status=status)
            logger.debug("Orders retrieved: %s", orders)
            return orders
        except Exception as e:
            logger.error("Error listing orders: %s", e, exc_info=True)
            raise

    def list_watchlists(self):
        logger.debug("Listing all watchlists")
        try:
            watchlists = self.api.list_watchlists()
            logger.debug("Watchlists retrieved: %s", watchlists)
            return watchlists
        except Exception as e:
            logger.error("Error listing watchlists: %s", e, exc_info=True)
            raise

    def create_watchlist(self, name, symbols):
        logger.debug("Creating watchlist with name: %s and symbols: %s", name, symbols)
        try:
            wl = self.api.create_watchlist(name=name, symbols=symbols)
            logger.debug("Watchlist created successfully: %s", wl)
            return wl
        except Exception as e:
            logger.error("Error creating watchlist: %s", e, exc_info=True)
            raise

    def add_to_watchlist(self, watchlist_identifier, symbol):
        if not str(watchlist_identifier).isdigit():
            watchlists = self.api.list_watchlists()
            matching = [
                w for w in watchlists if w.name.lower() == watchlist_identifier.lower()
            ]
            if matching:
                watchlist_id = matching[0].id
            else:
                raise ValueError(f"No watchlist found with name {watchlist_identifier}")
        else:
            watchlist_id = watchlist_identifier

        result = self.api.add_to_watchlist(watchlist_id, symbol)
        return result

    def remove_from_watchlist(self, watchlist_id, symbol):
        logger.debug("Removing symbol %s from watchlist %s", symbol, watchlist_id)
        try:
            result = self.api.remove_from_watchlist(watchlist_id, symbol)
            logger.debug(
                "Symbol %s removed from watchlist %s: %s", symbol, watchlist_id, result
            )
            return result
        except Exception as e:
            logger.error(
                "Error removing symbol %s from watchlist %s: %s",
                symbol,
                watchlist_id,
                e,
                exc_info=True,
            )
            raise

    def get_watchlist(self, watchlist_id):
        logger.debug("Fetching watchlist with ID: %s", watchlist_id)
        try:
            wl = self.api.get_watchlist(watchlist_id)
            logger.debug("Watchlist retrieved: %s", wl)
            return wl
        except Exception as e:
            logger.error(
                "Error fetching watchlist %s: %s", watchlist_id, e, exc_info=True
            )
            raise

    def delete_watchlist(self, watchlist_id):
        logger.debug("Deleting watchlist with ID: %s", watchlist_id)
        try:
            result = self.api.delete_watchlist(watchlist_id)
            logger.debug("Watchlist deleted: %s", result)
            return result
        except Exception as e:
            logger.error(
                "Error deleting watchlist %s: %s", watchlist_id, e, exc_info=True
            )
            raise

<<<<<<< HEAD
    def get_historical_bars(self, symbol, days=30, timeframe=tradeapi.rest.TimeFrame.Day):
        """Return historical bars for the given symbol.

        Parameters
        ----------
        symbol : str
            The ticker to query.
        days : int, optional
            Number of days of data to retrieve, by default 30.
        timeframe : TimeFrame, optional
            Bar timeframe, by default ``TimeFrame.Day``.

        Returns
        -------
        pandas.DataFrame | None
            DataFrame of bar data indexed by time or ``None`` if retrieval fails.
        """
        from datetime import datetime, timedelta

        end = datetime.utcnow()
        start = end - timedelta(days=days)
        try:
            bars = self.api.get_bars(symbol, timeframe, start.isoformat(), end.isoformat())
            return bars.df if hasattr(bars, "df") else None
        except Exception as e:
            logger.error("Error fetching historical bars for %s: %s", symbol, e, exc_info=True)
            return None

    def get_latest_price(self, symbol):
        """Return the latest trade price for ``symbol`` or ``None`` if unavailable."""
        try:
            bar = self.api.get_latest_bar(symbol)
            return float(getattr(bar, "c", None)) if bar is not None else None
        except Exception as e:
            logger.error("Error fetching latest price for %s: %s", symbol, e, exc_info=True)
            return None
=======
    def get_bars(self, symbol, start, end, timeframe="1Day"):
        """Return historical bars as a list of dictionaries."""
        logger.debug("Fetching bars for %s from %s to %s", symbol, start, end)
        try:
            bars = self.api.get_bars(symbol, timeframe, start=start, end=end)
            result = []
            for bar in bars:
                result.append(
                    {
                        "timestamp": str(bar.t),
                        "open": self.safe_float(bar.o),
                        "high": self.safe_float(bar.h),
                        "low": self.safe_float(bar.l),
                        "close": self.safe_float(bar.c),
                        "volume": self.safe_float(bar.v, 0),
                    }
                )
            return result
        except Exception as e:
            logger.error("Error fetching bars: %s", e, exc_info=True)
            return {"error": str(e)}

    def get_latest_quote(self, symbol):
        """Return the most recent quote for *symbol* as a dictionary."""
        logger.debug("Fetching latest quote for %s", symbol)
        try:
            quote = self.api.get_latest_quote(symbol)
            return {
                "ask_price": self.safe_float(getattr(quote, "ask_price", None)),
                "bid_price": self.safe_float(getattr(quote, "bid_price", None)),
                "ask_size": self.safe_float(getattr(quote, "ask_size", None), 0),
                "bid_size": self.safe_float(getattr(quote, "bid_size", None), 0),
                "timestamp": str(getattr(quote, "timestamp", "")),
            }
        except Exception as e:
            logger.error(
                "Error fetching latest quote for %s: %s", symbol, e, exc_info=True
            )
            return {"error": str(e)}

    def get_options_chain(self, symbol, expiration):
        """Fetch available option contracts for *symbol* with given expiration."""
        logger.debug("Fetching options chain for %s expiring %s", symbol, expiration)
        url = f"{BASE_URL}/v2/options/contracts"
        headers = {
            "APCA-API-KEY-ID": API_KEY,
            "APCA-API-SECRET-KEY": API_SECRET,
            "Accept": "application/json",
        }
        params = {"symbol": symbol, "expiration_date": expiration}
        try:
            resp = requests.get(url, headers=headers, params=params, timeout=10)
            resp.raise_for_status()
            return resp.json()
        except Exception as e:
            logger.error("Error fetching options chain: %s", e, exc_info=True)
            return {"error": str(e)}
>>>>>>> 75e84942
<|MERGE_RESOLUTION|>--- conflicted
+++ resolved
@@ -223,7 +223,6 @@
             )
             raise
 
-<<<<<<< HEAD
     def get_historical_bars(self, symbol, days=30, timeframe=tradeapi.rest.TimeFrame.Day):
         """Return historical bars for the given symbol.
 
@@ -260,62 +259,3 @@
         except Exception as e:
             logger.error("Error fetching latest price for %s: %s", symbol, e, exc_info=True)
             return None
-=======
-    def get_bars(self, symbol, start, end, timeframe="1Day"):
-        """Return historical bars as a list of dictionaries."""
-        logger.debug("Fetching bars for %s from %s to %s", symbol, start, end)
-        try:
-            bars = self.api.get_bars(symbol, timeframe, start=start, end=end)
-            result = []
-            for bar in bars:
-                result.append(
-                    {
-                        "timestamp": str(bar.t),
-                        "open": self.safe_float(bar.o),
-                        "high": self.safe_float(bar.h),
-                        "low": self.safe_float(bar.l),
-                        "close": self.safe_float(bar.c),
-                        "volume": self.safe_float(bar.v, 0),
-                    }
-                )
-            return result
-        except Exception as e:
-            logger.error("Error fetching bars: %s", e, exc_info=True)
-            return {"error": str(e)}
-
-    def get_latest_quote(self, symbol):
-        """Return the most recent quote for *symbol* as a dictionary."""
-        logger.debug("Fetching latest quote for %s", symbol)
-        try:
-            quote = self.api.get_latest_quote(symbol)
-            return {
-                "ask_price": self.safe_float(getattr(quote, "ask_price", None)),
-                "bid_price": self.safe_float(getattr(quote, "bid_price", None)),
-                "ask_size": self.safe_float(getattr(quote, "ask_size", None), 0),
-                "bid_size": self.safe_float(getattr(quote, "bid_size", None), 0),
-                "timestamp": str(getattr(quote, "timestamp", "")),
-            }
-        except Exception as e:
-            logger.error(
-                "Error fetching latest quote for %s: %s", symbol, e, exc_info=True
-            )
-            return {"error": str(e)}
-
-    def get_options_chain(self, symbol, expiration):
-        """Fetch available option contracts for *symbol* with given expiration."""
-        logger.debug("Fetching options chain for %s expiring %s", symbol, expiration)
-        url = f"{BASE_URL}/v2/options/contracts"
-        headers = {
-            "APCA-API-KEY-ID": API_KEY,
-            "APCA-API-SECRET-KEY": API_SECRET,
-            "Accept": "application/json",
-        }
-        params = {"symbol": symbol, "expiration_date": expiration}
-        try:
-            resp = requests.get(url, headers=headers, params=params, timeout=10)
-            resp.raise_for_status()
-            return resp.json()
-        except Exception as e:
-            logger.error("Error fetching options chain: %s", e, exc_info=True)
-            return {"error": str(e)}
->>>>>>> 75e84942
