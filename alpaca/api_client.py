--- conflicted
+++ resolved
@@ -223,17 +223,6 @@
             )
             raise
 
-<<<<<<< HEAD
-    def get_bars(self, symbol, start, end):
-        """Retrieve daily bar data as a pandas DataFrame."""
-        logger.debug("Fetching bars for %s from %s to %s", symbol, start, end)
-        try:
-            bars = self.api.get_bars(symbol, tradeapi.TimeFrame.Day, start=start, end=end)
-            return bars.df
-        except Exception as e:
-            logger.error("Error fetching bars for %s: %s", symbol, e, exc_info=True)
-            raise
-=======
     def get_bars(self, symbol, start, end, timeframe="1Day"):
         """Return historical bars as a list of dictionaries."""
         logger.debug("Fetching bars for %s from %s to %s", symbol, start, end)
@@ -290,5 +279,4 @@
             return resp.json()
         except Exception as e:
             logger.error("Error fetching options chain: %s", e, exc_info=True)
-            return {"error": str(e)}
->>>>>>> 5a5b112a
+            return {"error": str(e)}