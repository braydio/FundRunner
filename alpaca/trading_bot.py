"""Interactive trading bot using Alpaca for market data and order routing.

This module defines :class:`TradingBot`, which drives trading logic and
optionally displays results via ``rich`` or ``textual`` dashboards. The bot
evaluates trades using live Alpaca data and optional LLM vetting, coordinates
account info retrieval, position monitoring and order execution.
"""

import asyncio
import logging
import math
import sys
import smtplib
from email.mime.text import MIMEText
from email.mime.multipart import MIMEMultipart
import re

from rich.console import Console
from rich.table import Table
from rich.layout import Layout
from rich.panel import Panel

from dashboard import Dashboard
from dashboards.textual_dashboard import DashboardApp

from alpaca.api_client import AlpacaClient
from alpaca.portfolio_manager import PortfolioManager
from alpaca.trade_manager import TradeManager
from alpaca.chatgpt_advisor import get_account_overview
from alpaca.llm_vetter import LLMVetter
from alpaca.risk_manager import RiskManager
from config import (
    DEFAULT_TICKERS,
    EXCLUDE_TICKERS,
    DEFAULT_TICKERS_FROM_GPT,
    SMTP_SERVER,
    SMTP_PORT,
    SMTP_USERNAME,
    SMTP_PASSWORD,
    NOTIFICATION_EMAIL,
    MICRO_MODE,
    PORTFOLIO_MANAGER_MODE,
)


class TradingBot:
    def __init__(
        self,
        auto_confirm=False,
        vet_trade_logic=False,
        vetter_vendor="local",
        risk_threshold=0.6,
        allocation_limit=0.05,
        notify_on_trade=False,
        micro_mode=MICRO_MODE,
<<<<<<< HEAD
        confirm_timeout: float | None = 10.0,
=======
        portfolio_manager_mode=PORTFOLIO_MANAGER_MODE,
>>>>>>> 52392164
    ):
        """Initialize the :class:`TradingBot` and its components.

        Args:
            auto_confirm (bool): Automatically confirm trades if ``True``.
            vet_trade_logic (bool): Run trade logic through the LLM vetter. Defaults to ``False`` to avoid
                external API usage unless explicitly enabled.
            vetter_vendor (str): Backend used for vetting.
            risk_threshold (float): Minimum probability of profit.
            allocation_limit (float): Base fraction of buying power per trade.
            notify_on_trade (bool): Send email notifications when trades execute.
            micro_mode (bool): Enable small account mode with relaxed sizing.
<<<<<<< HEAD
            confirm_timeout (float | None): Seconds to wait for user input before
                auto-confirming a trade. ``None`` disables the timeout.
=======
            portfolio_manager_mode (bool): Run in passive portfolio management mode.
>>>>>>> 52392164
        """
        self.auto_confirm = auto_confirm
        self.vet_trade_logic = vet_trade_logic
        self.risk_threshold = risk_threshold
        self.micro_mode = micro_mode
        self.portfolio_manager_mode = portfolio_manager_mode
        self.allocation_limit = (
            allocation_limit if not micro_mode else max(1.0, allocation_limit)
        )
        self.notify_on_trade = notify_on_trade
        self.confirm_timeout = confirm_timeout

        self.logger = logging.getLogger(__name__)
        self.logger.setLevel(logging.DEBUG)

        file_handler = logging.FileHandler("bot.log")
        file_handler.setLevel(logging.DEBUG)
        file_formatter = logging.Formatter(
            "%(asctime)s - %(name)s - %(levelname)s - %(message)s"
        )
        file_handler.setFormatter(file_formatter)
        self.logger.addHandler(file_handler)

        console_handler = logging.StreamHandler(sys.stdout)
        console_handler.setLevel(logging.INFO)
        console_formatter = logging.Formatter("%(message)s")
        console_handler.setFormatter(console_formatter)
        self.logger.addHandler(console_handler)

        self.logger.info("Initializing TradingBot components.")
        self.client = AlpacaClient()
        self.portfolio = PortfolioManager()
        self.trader = TradeManager()
        self.vetter = LLMVetter(vendor=vetter_vendor)
        self.risk_manager = RiskManager(
            base_allocation_limit=self.allocation_limit,
            base_risk_threshold=risk_threshold,
        )
        self.session_summary = []  # List of dicts with evaluation/execution info
        self.trade_tracker = []  # New: list to track detailed trade info

        self.console = Console()
        self.dashboard: Dashboard | None = None
        self.dashboard_app: DashboardApp | None = None
        self.eval_queue: asyncio.Queue | None = None
        self.trade_queue: asyncio.Queue | None = None
        self.portfolio_queue: asyncio.Queue | None = None
        self.calc_queue: asyncio.Queue | None = None
        self.summary_row_keys: dict[str, str] = {}
        self.dashboard_task: asyncio.Task | None = None

        self.logger.info(
            "TradingBot initialized with auto_confirm=%s, vet_trade_logic=%s, risk_threshold=%.2f, allocation_limit=%.2f, notify_on_trade=%s, portfolio_mode=%s",
            auto_confirm,
            vet_trade_logic,
            risk_threshold,
            allocation_limit,
            notify_on_trade,
            portfolio_manager_mode,
        )

    def get_account_field(self, account, field):
        return (
            account.get(field)
            if isinstance(account, dict)
            else getattr(account, field, None)
        )

    def _log_account_details(self, account):
        details = {
            "buying_power": self.get_account_field(account, "buying_power"),
            "cash": self.get_account_field(account, "cash"),
            "equity": self.get_account_field(account, "equity"),
            "portfolio_value": self.get_account_field(account, "portfolio_value"),
        }
        self.logger.info("Account details: %s", details)

    def log_calc(self, message: str) -> None:
        """Log a calculation step and enqueue it for the dashboard."""

        self.logger.info(message)
        if self.calc_queue:
            self.calc_queue.put_nowait(message)

    def init_summary_table(self, ticker_list):
        if self.dashboard:
            table = self.dashboard.summary_table
            table.rows.clear()
            for ticker in ticker_list:
                table.add_row(ticker, "-", "-", "-", "Pending")
            self.dashboard.refresh()
        if self.dashboard_app:
            for ticker in ticker_list:
                key = self.dashboard_app.eval_table.add_row(
                    ticker, "-", "-", "-", "Pending", key=ticker
                )
                self.summary_row_keys[ticker] = key
        if self.eval_queue and not self.dashboard_app:
            for ticker in ticker_list:
                self.eval_queue.put_nowait((ticker, "-", "-", "-", "Pending"))

    def update_summary_row(
        self, ticker, current_price, probability, expected_net, decision
    ):
        # Helper to safely format values
        def safe_format(val, fmt):
            try:
                return fmt.format(float(val))
            except (ValueError, TypeError):
                return str(val)

        if not self.dashboard and not self.eval_queue:
            return
        tickers = {row["ticker"]: row for row in self.session_summary}
        tickers[ticker] = {
            "ticker": ticker,
            "current_price": str(current_price),
            "probability": safe_format(probability, "{:.2f}"),
            "expected_net": safe_format(expected_net, "{:.4f}"),
            "decision": decision,
        }
        self.session_summary = list(tickers.values())
        if self.dashboard:
            table = self.dashboard.summary_table
            table.rows.clear()
            for t in sorted(tickers.keys()):
                row = tickers[t]
                table.add_row(
                    row["ticker"],
                    row["current_price"],
                    row["probability"],
                    row["expected_net"],
                    row["decision"],
                )
            self.dashboard.refresh()
        if self.dashboard_app and ticker in self.summary_row_keys:
            row_key = self.summary_row_keys[ticker]
            table = self.dashboard_app.eval_table
            cols = list(table.columns.keys())
            table.update_cell(row_key, cols[1], str(current_price))
            table.update_cell(row_key, cols[2], safe_format(probability, "{:.2f}"))
            table.update_cell(row_key, cols[3], safe_format(expected_net, "{:.4f}"))
            table.update_cell(row_key, cols[4], decision)

    def generate_portfolio_table(self):
        if not self.dashboard and not self.portfolio_queue:
            return
        positions = self.portfolio.view_positions()
        if self.dashboard:
            table = self.dashboard.portfolio_table
            table.rows.clear()
        for pos in positions:
            symbol = str(pos.get("symbol", "N/A"))
            qty = pos.get("qty", 0)
            avg_entry = pos.get("avg_entry_price", None)
            current_price = pos.get("current_price", None)
            if avg_entry is not None and current_price is not None:
                dollar_pl = (current_price - avg_entry) * qty
                avg_entry_str = f"{avg_entry:.2f}"
                current_price_str = f"{current_price:.2f}"
                dollar_pl_str = f"{dollar_pl:.2f}"
            else:
                avg_entry_str = "N/A"
                current_price_str = "N/A"
                dollar_pl_str = "N/A"
            if self.dashboard:
                table.add_row(
                    symbol, str(qty), avg_entry_str, current_price_str, dollar_pl_str
                )
            if self.portfolio_queue:
                self.portfolio_queue.put_nowait(
                    (
                        symbol,
                        str(qty),
                        avg_entry_str,
                        current_price_str,
                        dollar_pl_str,
                    )
                )
        if self.dashboard:
            self.dashboard.refresh()

    def generate_trade_tracker_table(self):
        """Populate trade tracker table in dashboard(s)."""
        if not self.dashboard and not self.trade_queue:
            return
        if self.dashboard:
            table = self.dashboard.trade_tracker_table
            table.rows.clear()
        for trade in self.trade_tracker:
            entry = (
                f"{trade.get('entry_price', '-'):.2f}"
                if trade.get("entry_price") is not None
                else "-"
            )
            stop = (
                f"{trade.get('stop_loss', '-'):.2f}"
                if trade.get("stop_loss") is not None
                else "-"
            )
            target = (
                f"{trade.get('profit_target', '-'):.2f}"
                if trade.get("profit_target") is not None
                else "-"
            )
            es_val = (
                f"{trade.get('expected_shortfall', '-'):.4f}"
                if trade.get("expected_shortfall") is not None
                else "-"
            )
            status = trade.get("status", "Pending")
            if self.dashboard:
                table.add_row(trade["symbol"], entry, stop, target, es_val, status)
            if self.trade_queue:
                self.trade_queue.put_nowait(
                    (trade["symbol"], entry, stop, target, es_val, status)
                )
        if self.dashboard:
            self.dashboard.refresh()

    def generate_layout(self):
        """
        Creates a layout that includes:
          - Trade Evaluation Summary (left)
          - Trade Tracker (center)
          - Live Portfolio Positions (right)
        """
        if not self.dashboard:
            return Layout()
        layout = Layout()
        layout.split_row(
            Layout(
                Panel(self.dashboard.summary_table, title="Trade Evaluations"),
                name="left",
            ),
            Layout(
                Panel(self.dashboard.trade_tracker_table, title="Trade Tracker"),
                name="center",
            ),
            Layout(
                Panel(self.dashboard.portfolio_table, title="Portfolio Positions"),
                name="right",
            ),
        )
        return layout

    def get_ticker_list(self, symbols=None):
        self.logger.info("Getting ticker list. Provided symbols: %s", symbols)
        if symbols and len(symbols) > 0:
            self.logger.info("Using provided ticker list: %s", symbols)
            return symbols
        if DEFAULT_TICKERS_FROM_GPT:
            prompt = (
                "Return only a comma-separated list of 5 to 10 stock ticker symbols "
                "suitable for short- to mid-term swing trading for a small/medium account. "
                "Respond in the format: 'TICKERS: AAPL, MSFT, RIVN'"
            )
            self.logger.info("Querying LLM for default tickers with prompt: %s", prompt)
            response = get_account_overview(prompt)
            self.logger.debug("LLM default tickers response: %s", response)
            tickers = re.findall(r"\b[A-Z]{2,5}\b", response) if response else []
            if tickers:
                self.logger.info("Using default tickers from LLM: %s", tickers)
                return tickers
            else:
                self.logger.warning(
                    "LLM response did not contain valid tickers; falling back to config DEFAULT_TICKERS."
                )
        default_list = [ticker.strip().upper() for ticker in DEFAULT_TICKERS.split(",")]
        exclude_list = [
            ticker.strip().upper()
            for ticker in EXCLUDE_TICKERS.split(",")
            if ticker.strip()
        ]
        final_list = [ticker for ticker in default_list if ticker not in exclude_list]
        self.logger.info("Final ticker list from config: %s", final_list)
        return final_list

    async def evaluate_trade(self, symbol):
        """Evaluate whether to trade ``symbol`` and return order details."""

        self.log_calc(f"Evaluating trade for {symbol}")
        adjusted_allocation, adjusted_risk_threshold = (
            self.risk_manager.adjust_parameters(symbol)
        )
        self.log_calc(
            f"Adjusted allocation: {adjusted_allocation:.4f}, risk threshold: {adjusted_risk_threshold:.4f}"
        )
        await asyncio.sleep(1)
        try:
            account = self.portfolio.view_account()
            self._log_account_details(account)
            self.log_calc("Fetched account information")
        except Exception as e:
            self.logger.error("Could not fetch account details for %s: %s", symbol, e)
            return None
        try:
            buying_power = self.get_account_field(account, "buying_power")
            self.log_calc(
                "Buying power: "
                + (
                    f"{buying_power:.2f}"
                    if isinstance(buying_power, (float, int))
                    else "N/A"
                )
            )
            await asyncio.sleep(1)
            if buying_power is None:
                self.logger.error("Buying power is None, skipping trade evaluation.")
                return None
        except Exception as e:
            self.logger.error("Error parsing buying power for %s: %s", symbol, e)
            return None
        # Compute equity trade metrics using historical data
        try:
            hist = self.client.get_historical_bars(symbol, days=30)
            if hist is None or hist.empty:
                self.logger.warning("No historical data for %s", symbol)
                probability_of_profit = 0.55
                expected_net_value = 0.02
                es_metric = None
            else:
                close_col = "close" if "close" in hist.columns else "Close"
                returns = hist[close_col].pct_change().dropna()
                mean_return = (
                    returns.mean().item()
                    if hasattr(returns.mean(), "item")
                    else float(returns.mean())
                )
                volatility = (
                    returns.std().item()
                    if hasattr(returns.std(), "item")
                    else float(returns.std())
                )
                if volatility > 0:
                    risk_adjusted = mean_return / volatility
                    probability_of_profit = 1 / (1 + math.exp(-5 * risk_adjusted))
                else:
                    probability_of_profit = 0.5
                expected_net_value = max(mean_return, 0)
                # Calculate Value at Risk (VaR) at 5% level and Expected Shortfall (ES)
                var_5 = returns.quantile(0.05)
                es_metric = returns[
                    returns <= var_5
                ].mean()  # average of worst 5% losses
            self.logger.info(
                "For %s: probability=%.2f, expected_net=%.4f, ES=%.4f",
                symbol,
                probability_of_profit,
                expected_net_value,
                es_metric if es_metric is not None else -999,
            )
            self.log_calc(
                f"Metrics -> P: {probability_of_profit:.2f}, Net: {expected_net_value:.4f}"
            )
            await asyncio.sleep(1)
        except Exception as e:
            self.logger.error("Error computing metrics for %s: %s", symbol, e)
            probability_of_profit = 0.55
            expected_net_value = 0.02
            es_metric = None
        if probability_of_profit < adjusted_risk_threshold or expected_net_value <= 0:
            self.logger.info(
                "Trade for %s rejected: probability=%.2f, expected_net=%.4f",
                symbol,
                probability_of_profit,
                expected_net_value,
            )
            return None
        try:
            current_price = self.client.get_latest_price(symbol)
            if current_price is None:
                raise ValueError("Price not available")
        except Exception as e:
            self.logger.error("Error fetching price for %s: %s", symbol, e)
            return None
        max_allocation = buying_power * self.allocation_limit
        max_qty = max_allocation / current_price
        qty = int(max_qty * 0.5)
        if qty < 1:
            if self.micro_mode and buying_power >= current_price:
                qty = 1
            else:
                self.logger.info("Insufficient buying power for %s", symbol)
                return None
        self.log_calc(f"Alloc {max_allocation:.2f} -> qty {qty} at {current_price:.2f}")
        await asyncio.sleep(1)
        # Set stop loss and profit target values
        stop_loss = current_price * 0.95
        profit_target = current_price * 1.10
        trade_details = {
            "symbol": symbol,
            "qty": qty,
            "side": "buy",
            "order_type": "market",
            "time_in_force": "gtc",
            "probability_of_profit": probability_of_profit,
            "expected_net_value": expected_net_value,
            "current_price": current_price,
            "stop_loss": stop_loss,
            "profit_target": profit_target,
            "entry_price": current_price,  # Record the initial entry price
            "expected_shortfall": es_metric,  # New ES metric for trade evaluation
        }
        # Add trade to tracker with status pending
        trade_tracker_entry = trade_details.copy()
        trade_tracker_entry["status"] = "Pending"
        self.trade_tracker.append(trade_tracker_entry)
        self.log_calc("Trade evaluation complete")
        self.logger.info("Trade evaluated for %s: %s", symbol, trade_details)
        return trade_details

    async def confirm_trade(self, trade_details, timeout: float | None = None):
        """Prompt the user to confirm a trade with optional timeout."""

        if self.auto_confirm:
            self.logger.info("Auto-confirm enabled.")
            return True
        self.logger.info("Awaiting user confirmation for trade: %s", trade_details)
        print("Proposed trade details:")
        for key, value in trade_details.items():
            print(f"{key}: {value}")
        prompt = "Confirm trade execution? (y/n): "
        timeout = self.confirm_timeout if timeout is None else timeout
        try:
            if timeout is None:
                response = await asyncio.to_thread(input, prompt)
            else:
                response = await asyncio.wait_for(
                    asyncio.to_thread(input, prompt), timeout
                )
        except asyncio.TimeoutError:
            self.logger.info(
                "User input timeout after %.1f seconds, auto-confirming trade.",
                timeout,
            )
            return True
        self.logger.info("User response: %s", response)
        return str(response).lower().startswith("y")

    def send_trade_notification(self, trade_details, order):
        subject = f"Trade Executed: {trade_details['symbol']}"
        body = f"Trade Details:\n{trade_details}\n\nOrder Info:\n{order}"
        msg = MIMEMultipart()
        msg["From"] = SMTP_USERNAME
        msg["To"] = NOTIFICATION_EMAIL
        msg["Subject"] = subject
        msg.attach(MIMEText(body, "plain"))
        self.logger.info("Sending email for trade %s", trade_details["symbol"])
        try:
            with smtplib.SMTP(SMTP_SERVER, SMTP_PORT) as server:
                server.starttls()
                server.login(SMTP_USERNAME, SMTP_PASSWORD)
                server.send_message(msg)
            self.logger.info("Email sent successfully.")
        except Exception as e:
            self.logger.error("Email send failed: %s", e)

    async def execute_trade(self, trade_details):
        self.logger.info("Executing trade for %s", trade_details["symbol"])
        try:
            symbol = trade_details["symbol"]
            qty = trade_details["qty"]
            side = trade_details["side"]
            order_type = trade_details["order_type"]
            time_in_force = trade_details["time_in_force"]
            if side == "buy":
                order = self.trader.buy(symbol, qty, order_type, time_in_force)
            else:
                order = self.trader.sell(symbol, qty, order_type, time_in_force)
            self.logger.info("Trade executed for %s: %s", symbol, order)
            from transaction_logger import log_transaction

            log_transaction(trade_details, order)
            self.session_summary.append(
                {"ticker": symbol, "action": "Executed", "details": str(trade_details)}
            )
            # Update trade tracker status to Executed
            for trade in self.trade_tracker:
                if trade["symbol"] == symbol and trade["status"] == "Pending":
                    trade["status"] = "Executed"
                    break
            self.generate_trade_tracker_table()
            self.generate_portfolio_table()
            if self.notify_on_trade:
                self.send_trade_notification(trade_details, order)
            return order
        except Exception as e:
            self.logger.error(
                "Error executing trade for %s: %s",
                trade_details.get("symbol"),
                e,
                exc_info=True,
            )
            return None

    async def monitor_positions(self):
        self.logger.info("Monitoring positions for stop loss/profit target.")
        while True:
            positions = self.portfolio.view_positions()
            for pos in positions:
                try:
                    symbol = (
                        pos.get("symbol")
                        if isinstance(pos, dict)
                        else getattr(pos, "symbol", None)
                    )
                    qty = (
                        pos.get("qty")
                        if isinstance(pos, dict)
                        else getattr(pos, "qty", None)
                    )
                    pl_percent = (
                        pos.get("unrealized_pl_percent", 0)
                        if isinstance(pos, dict)
                        else getattr(pos, "unrealized_pl_percent", 0)
                    )
                    self.logger.info(
                        "Position %s: Qty=%s, Unrealized P/L%%=%.2f",
                        symbol,
                        qty,
                        pl_percent,
                    )
                    if pl_percent <= -5 or pl_percent >= 10:
                        self.logger.info(
                            "Closing %s due to target: %.2f%%", symbol, pl_percent
                        )
                        try:
                            order = self.trader.sell(symbol, qty, "market", "gtc")
                            self.logger.info(
                                "Closed position for %s: %s", symbol, order
                            )
                            self.session_summary.append(
                                {
                                    "ticker": symbol,
                                    "action": "Closed",
                                    "pl_percent": pl_percent,
                                }
                            )
                        except Exception as e:
                            self.logger.error("Error closing %s: %s", symbol, e)
                except Exception as e:
                    self.logger.error("Error processing position %s: %s", pos, e)
            await asyncio.sleep(60)

<<<<<<< HEAD
    async def maintenance_mode(self, iterations: int = 5, delay: int = 60) -> None:
        """Review open positions and refresh dashboard for a set period.

        Args:
            iterations: Number of loops to perform.
            delay: Seconds to wait between loops.
        """

        self.logger.info("Entering maintenance mode for %d iterations", iterations)
        for _ in range(iterations):
            positions = self.portfolio.view_positions()
            for trade in self.trade_tracker:
                if trade.get("status") != "Executed":
                    continue
                symbol = trade["symbol"]
                pos = next((p for p in positions if p.get("symbol") == symbol), None)
                if not pos:
                    continue
                pl_percent = pos.get("unrealized_pl_percent", 0)
                message = f"P/L% {pl_percent:.2f} vs forecast {trade.get('expected_net_value', 0):.4f}"
                self.logger.info("Maintenance check %s: %s", symbol, message)
                self.session_summary.append(
                    {"ticker": symbol, "action": "Maint", "details": message}
                )
            self.generate_trade_tracker_table()
            self.generate_portfolio_table()
            await asyncio.sleep(delay)
        self.logger.info("Maintenance mode completed.")
=======
    def rebalance_portfolio(self):
        """Rebalance holdings based on optimized portfolio weights."""
        positions = self.portfolio.view_positions()
        tickers = []
        for pos in positions:
            symbol = (
                pos.get("symbol")
                if isinstance(pos, dict)
                else getattr(pos, "symbol", None)
            )
            if symbol:
                tickers.append(symbol)
        if not tickers:
            return
        import pandas as pd
        from plugins import portfolio_optimizer

        price_data = {}
        for sym in tickers:
            bars = self.client.get_historical_bars(sym, days=30)
            if bars is not None and "close" in bars:
                price_data[sym] = bars["close"]
        if not price_data:
            return
        prices_df = pd.DataFrame(price_data)
        weights = portfolio_optimizer.optimize_portfolio(prices_df)
        account = self.portfolio.view_account()
        portfolio_value = self.safe_float(account.get("portfolio_value"))
        for sym, weight in weights.items():
            price = self.client.get_latest_price(sym)
            if price is None or portfolio_value == 0:
                continue
            target_qty = (portfolio_value * weight) / price
            current = next(
                (
                    p
                    for p in positions
                    if (
                        p.get("symbol")
                        if isinstance(p, dict)
                        else getattr(p, "symbol", None)
                    )
                    == sym
                ),
                None,
            )
            current_qty = self.safe_float(current.get("qty")) if current else 0
            diff = target_qty - current_qty
            if diff > 1:
                self.trader.buy(sym, int(diff))
            elif diff < -1:
                self.trader.sell(sym, int(abs(diff)))
            self.logger.info("Rebalanced %s to %.2f%%", sym, weight * 100)

    async def periodic_rebalance(self, interval_minutes: int = 60):
        """Periodically rebalance the portfolio."""
        while True:
            self.rebalance_portfolio()
            await asyncio.sleep(interval_minutes * 60)

    async def run_portfolio_manager(self):
        """Run in passive portfolio management mode."""
        self.eval_queue = asyncio.Queue()
        self.trade_queue = asyncio.Queue()
        self.portfolio_queue = asyncio.Queue()
        self.calc_queue = asyncio.Queue()
        self.dashboard_app = DashboardApp(
            self.eval_queue,
            self.trade_queue,
            self.portfolio_queue,
            calc_queue=self.calc_queue,
        )
        self.dashboard_task = asyncio.create_task(self.dashboard_app.run_async())
        self.generate_trade_tracker_table()
        self.generate_portfolio_table()
        monitor_task = asyncio.create_task(self.monitor_positions())
        rebalance_task = asyncio.create_task(self.periodic_rebalance())
        try:
            while True:
                await asyncio.sleep(60)
        finally:
            monitor_task.cancel()
            rebalance_task.cancel()
            if self.dashboard_app:
                await self.dashboard_app.action_quit()
            if self.dashboard_task:
                await self.dashboard_task
>>>>>>> 52392164

    @staticmethod
    def safe_float(val, default=0.0):
        try:
            return float(val)
        except (ValueError, TypeError):
            return default

    def print_summary(self):
        console = Console()
        table = Table(title="Session Summary")
        table.add_column("Ticker", style="bold green")
        table.add_column("Action", style="cyan")
        table.add_column("Details", style="magenta")
        for trade in self.session_summary:
            details = trade.get("details", "")
            pl = str(trade.get("pl_percent", ""))
            table.add_row(
                str(trade.get("ticker")),
                str(trade.get("action")),
                details if details else pl,
            )
        console.print(table)

    async def run(self, symbols=None):
        """Execute the trading loop and display the textual dashboard."""

        self.logger.info("Trading bot started.")
        if self.portfolio_manager_mode:
            await self.run_portfolio_manager()
            return
        ticker_list = self.get_ticker_list(symbols)
        self.logger.info("Tickers to evaluate: %s", ticker_list)
        self.eval_queue = asyncio.Queue()
        self.trade_queue = asyncio.Queue()
        self.portfolio_queue = asyncio.Queue()
        self.calc_queue = asyncio.Queue()
        self.dashboard_app = DashboardApp(
            self.eval_queue,
            self.trade_queue,
            self.portfolio_queue,
            calc_queue=self.calc_queue,
        )
        self.dashboard_task = asyncio.create_task(self.dashboard_app.run_async())
        self.generate_trade_tracker_table()
        self.generate_portfolio_table()
        self.init_summary_table(ticker_list)

        monitor_task = asyncio.create_task(self.monitor_positions())
        try:
            for symbol in ticker_list:
                self.logger.info("Processing %s", symbol)
                trade_details = await self.evaluate_trade(symbol)
                if trade_details:
                    decision = ""
                    if self.vet_trade_logic:
                        approved = self.vetter.vet_trade_logic(trade_details)
                        decision = "Approved" if approved else "Rejected by LLM"
                        if not approved:
                            self.update_summary_row(
                                symbol,
                                trade_details["current_price"],
                                trade_details["probability_of_profit"],
                                trade_details["expected_net_value"],
                                decision,
                            )
                            continue
                    confirmed = await self.confirm_trade(trade_details)
                    if confirmed:
                        await self.execute_trade(trade_details)
                        decision = "Executed"
                    else:
                        decision = "User Skipped"
                    self.update_summary_row(
                        symbol,
                        trade_details["current_price"],
                        trade_details["probability_of_profit"],
                        trade_details["expected_net_value"],
                        decision,
                    )
                else:
                    self.update_summary_row(symbol, "-", "-", "-", "No Trade")
                await asyncio.sleep(5)
        finally:
            self.logger.info("Trading bot run completed.")
            await self.maintenance_mode()
            monitor_task.cancel()
            if self.dashboard_app:
                await self.dashboard_app.action_quit()
            if self.dashboard_task:
                await self.dashboard_task
            self.print_summary()

    def get_chatgpt_advice(self, prompt):
        self.logger.info("Requesting trading advice with prompt: %s", prompt)
        advice = get_account_overview(prompt)
        self.logger.info("Received trading advice: %s", advice)
        return advice<|MERGE_RESOLUTION|>--- conflicted
+++ resolved
@@ -53,11 +53,8 @@
         allocation_limit=0.05,
         notify_on_trade=False,
         micro_mode=MICRO_MODE,
-<<<<<<< HEAD
         confirm_timeout: float | None = 10.0,
-=======
         portfolio_manager_mode=PORTFOLIO_MANAGER_MODE,
->>>>>>> 52392164
     ):
         """Initialize the :class:`TradingBot` and its components.
 
@@ -70,12 +67,9 @@
             allocation_limit (float): Base fraction of buying power per trade.
             notify_on_trade (bool): Send email notifications when trades execute.
             micro_mode (bool): Enable small account mode with relaxed sizing.
-<<<<<<< HEAD
             confirm_timeout (float | None): Seconds to wait for user input before
                 auto-confirming a trade. ``None`` disables the timeout.
-=======
             portfolio_manager_mode (bool): Run in passive portfolio management mode.
->>>>>>> 52392164
         """
         self.auto_confirm = auto_confirm
         self.vet_trade_logic = vet_trade_logic
@@ -621,7 +615,6 @@
                     self.logger.error("Error processing position %s: %s", pos, e)
             await asyncio.sleep(60)
 
-<<<<<<< HEAD
     async def maintenance_mode(self, iterations: int = 5, delay: int = 60) -> None:
         """Review open positions and refresh dashboard for a set period.
 
@@ -650,7 +643,7 @@
             self.generate_portfolio_table()
             await asyncio.sleep(delay)
         self.logger.info("Maintenance mode completed.")
-=======
+        
     def rebalance_portfolio(self):
         """Rebalance holdings based on optimized portfolio weights."""
         positions = self.portfolio.view_positions()
@@ -738,7 +731,6 @@
                 await self.dashboard_app.action_quit()
             if self.dashboard_task:
                 await self.dashboard_task
->>>>>>> 52392164
 
     @staticmethod
     def safe_float(val, default=0.0):
