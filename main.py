--- conflicted
+++ resolved
@@ -129,7 +129,6 @@
             "[bold yellow]2.[/bold yellow] View Portfolio Positions & P/L\n"
             "[bold yellow]3.[/bold yellow] Enter a Trade (Buy/Sell)\n"
             "[bold yellow]4.[/bold yellow] View Open Orders\n"
-<<<<<<< HEAD
             "[bold yellow]5.[/bold yellow] Manage Watchlist\n"
             "[bold yellow]6.[/bold yellow] RAG Agent - Ask Advisor\n"
             "[bold yellow]7.[/bold yellow] Run Trading Bot\n"
@@ -139,17 +138,6 @@
             "[bold yellow]11.[/bold yellow] Stop Trading Daemon\n"
             "[bold yellow]12.[/bold yellow] Trading Daemon Status\n"
             "[bold yellow]13.[/bold yellow] Run ChatGPT Trading Bot\n"
-=======
-            "[bold yellow]5.[/bold yellow] View Order History\n"
-            "[bold yellow]6.[/bold yellow] Manage Watchlist\n"
-            "[bold yellow]7.[/bold yellow] RAG Agent - Ask Advisor\n"
-            "[bold yellow]8.[/bold yellow] Run Trading Bot\n"
-            "[bold yellow]9.[/bold yellow] Watchlist View\n"
-            "[bold yellow]10.[/bold yellow] Run Options Trading Evaluation Session\n"
-            "[bold yellow]11.[/bold yellow] Start Trading Daemon\n"
-            "[bold yellow]12.[/bold yellow] Stop Trading Daemon\n"
-            "[bold yellow]13.[/bold yellow] Trading Daemon Status\n"
->>>>>>> 91e14448
             "[bold yellow]0.[/bold yellow] Exit\n"
         )
         menu_panel = Panel.fit(menu_text, title="[bold red]Main Menu[/bold red]", border_style="blue")
@@ -452,14 +440,7 @@
     def run(self):
         while True:
             self.print_menu()
-<<<<<<< HEAD
             choice = Prompt.ask("Select an option", choices=["0", "1", "2", "3", "4", "5", "6", "7", "8", "9", "10", "11", "12", "13"])
-=======
-            choice = Prompt.ask(
-                "Select an option",
-                choices=["0", "1", "2", "3", "4", "5", "6", "7", "8", "9", "10", "11", "12", "13"],
-            )
->>>>>>> 91e14448
             if choice == "1":
                 self.view_account_info()
             elif choice == "2":
